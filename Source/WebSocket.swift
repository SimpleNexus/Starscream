--- conflicted
+++ resolved
@@ -28,7 +28,7 @@
 public let WebsocketDisconnectionErrorKeyName = "WebsocketDisconnectionErrorKeyName"
 
 public protocol WebSocketDelegate: class {
-    func websocketDidConnect(socket: WebSocket)
+    func websocketDidConnect(_ socket: WebSocket)
     func websocketDidDisconnect(_ socket: WebSocket, error: NSError?)
     func websocketDidReceiveMessage(_ socket: WebSocket, text: String)
     func websocketDidReceiveData(_ socket: WebSocket, data: Data)
@@ -38,18 +38,17 @@
     func websocketDidReceivePong(_ socket: WebSocket)
 }
 
-<<<<<<< HEAD
 public class WebSocket : NSObject, StreamDelegate {
     
     enum OpCode : UInt8 {
         case continueFrame = 0x0
         case textFrame = 0x1
         case binaryFrame = 0x2
-        //3-7 are reserved.
+        // 3-7 are reserved.
         case connectionClose = 0x8
         case ping = 0x9
         case pong = 0xA
-        //B-F reserved.
+        // B-F reserved.
     }
     
     public enum CloseCode : UInt16 {
@@ -63,48 +62,17 @@
         case encoding               = 1007
         case policyViolated         = 1008
         case messageTooBig          = 1009
-=======
-public class WebSocket: NSObject, NSStreamDelegate {
-
-    enum OpCode: UInt8 {
-        case ContinueFrame = 0x0
-        case TextFrame = 0x1
-        case BinaryFrame = 0x2
-        // 3-7 are reserved.
-        case ConnectionClose = 0x8
-        case Ping = 0x9
-        case Pong = 0xA
-        // B-F reserved.
-    }
-
-    public enum CloseCode: UInt16 {
-        case Normal                 = 1000
-        case GoingAway              = 1001
-        case ProtocolError          = 1002
-        case ProtocolUnhandledType  = 1003
-        // 1004 reserved.
-        case NoStatusReceived       = 1005
-        // 1006 reserved.
-        case Encoding               = 1007
-        case PolicyViolated         = 1008
-        case MessageTooBig          = 1009
->>>>>>> c767cb2a
-    }
-
-    public static let ErrorDomain   = "WebSocket"
+    }
+
+    public static let ErrorDomain = "WebSocket"
 
     enum InternalErrorCode: UInt16 {
         // 0-999 WebSocket status codes not used
-        case outputStreamWriteError  = 1
-    }
-
-<<<<<<< HEAD
-    //Where the callback is executed. It defaults to the main UI thread queue.
-    public var queue            = DispatchQueue.main
-=======
-    /// Where the callback is executed. It defaults to the main UI thread queue.
-    public var callbackQueue            = dispatch_get_main_queue()
->>>>>>> c767cb2a
+        case outputStreamWriteError = 1
+    }
+
+    // Where the callback is executed. It defaults to the main UI thread queue.
+    public var callbackQueue        = DispatchQueue.main
 
     var optionalProtocols       : [String]?
 
@@ -167,26 +135,17 @@
     public var isConnected :Bool {
         return connected
     }
-<<<<<<< HEAD
-    public var currentURL: URL {return url}
+    
+    public var currentURL: URL { return url }
+
+    // MARK: - Private
+
     private var url: URL
     private var inputStream: InputStream?
-    private var outputStream: NSOutputStream?
-    private var connected = false
-    private var isCreated = false
-    private var writeQueue = OperationQueue()
-=======
-    public var currentURL: NSURL { return url }
-
-    // MARK: - Private
-
-    private var url: NSURL
-    private var inputStream: NSInputStream?
-    private var outputStream: NSOutputStream?
+    private var outputStream: OutputStream?
     private var connected = false
     private var isConnecting = false
-    private var writeQueue = NSOperationQueue()
->>>>>>> c767cb2a
+    private var writeQueue = OperationQueue()
     private var readStack = [WSResponse]()
     private var inputQueue = [Data]()
     private var fragBuffer: Data?
@@ -194,27 +153,18 @@
     private var didDisconnect = false
     private var readyToWrite = false
     private let mutex = NSLock()
-    private let notificationCenter = NSNotificationCenter.defaultCenter()
+    private let notificationCenter = NotificationCenter.default
     private var canDispatch: Bool {
         mutex.lock()
         let canWork = readyToWrite
         mutex.unlock()
         return canWork
     }
-<<<<<<< HEAD
-    //the shared processing queue used for all websocket
+    /// The shared processing queue used for all WebSocket.
     private static let sharedWorkQueue = DispatchQueue(label: "com.vluxe.starscream.websocket", attributes: [])
     
-    //used for setting protocols.
+    /// Used for setting protocols.
     public init(url: URL, protocols: [String]? = nil) {
-=======
-
-    /// The shared processing queue used for all WebSocket.
-    private static let sharedWorkQueue = dispatch_queue_create("com.vluxe.starscream.websocket", DISPATCH_QUEUE_SERIAL)
-
-    /// Used for setting protocols.
-    public init(url: NSURL, protocols: [String]? = nil) {
->>>>>>> c767cb2a
         self.url = url
         self.origin = url.absoluteString
         writeQueue.maxConcurrentOperationCount = 1
@@ -238,30 +188,16 @@
      If you supply a zero (or negative) `forceTimeout`, I immediately close the socket (without sending a Close control frame) and notify my delegate.
 
      - Parameter forceTimeout: Maximum time to wait for the server to close the socket.
-<<<<<<< HEAD
     */
     public func disconnect(forceTimeout: TimeInterval? = nil) {
         switch forceTimeout {
-            case .some(let seconds) where seconds > 0:
-                (queue).asyncAfter(deadline: DispatchTime.now() + Double(Int64(seconds * Double(NSEC_PER_SEC))) / Double(NSEC_PER_SEC)) { [weak self] in
-                    self?.disconnectStream(nil)
-                    }
-                fallthrough
-            case .none:
-                writeError(CloseCode.normal.rawValue)
-=======
-     */
-    public func disconnect(forceTimeout forceTimeout: NSTimeInterval? = nil) {
-        switch forceTimeout {
-        case .Some(let seconds) where seconds > 0:
-            dispatch_after(dispatch_time(DISPATCH_TIME_NOW, Int64(seconds * Double(NSEC_PER_SEC))), callbackQueue) { [weak self] in
+        case .some(let seconds) where seconds > 0:
+            callbackQueue.asyncAfter(deadline: DispatchTime.now() + Double(Int64(seconds * Double(NSEC_PER_SEC))) / Double(NSEC_PER_SEC)) { [weak self] in
                 self?.disconnectStream(nil)
             }
             fallthrough
-        case .None:
-            writeError(CloseCode.Normal.rawValue)
->>>>>>> c767cb2a
-
+        case .none:
+            writeError(CloseCode.normal.rawValue)
         default:
             disconnectStream(nil)
             break
@@ -293,17 +229,10 @@
         guard isConnected else { return }
         dequeueWrite(data, code: .binaryFrame, writeCompletion: completion)
     }
-<<<<<<< HEAD
-    
-    //write a   ping   to the websocket. This sends it as a  control frame.
-    //yodel a   sound  to the planet.    This sends it as an astroid. http://youtu.be/Eu5ZJELRiJ8?t=42s
+    
+    // Write a ping to the websocket. This sends it as a control frame.
+    // Yodel a   sound  to the planet.    This sends it as an astroid. http://youtu.be/Eu5ZJELRiJ8?t=42s
     public func write(_ ping: Data, completion: (() -> ())? = nil) {
-=======
-
-    // Write a   ping   to the websocket. This sends it as a  control frame.
-    // Yodel a   sound  to the planet.    This sends it as an astroid. http://youtu.be/Eu5ZJELRiJ8?t=42s
-    public func writePing(data: NSData, completion: (() -> ())? = nil) {
->>>>>>> c767cb2a
         guard isConnected else { return }
         dequeueWrite(ping, code: .ping, writeCompletion: completion)
     }
@@ -311,16 +240,12 @@
     /// Private method that starts the connection.
     private func createHTTPRequest() {
 
-        let urlRequest = CFHTTPMessageCreateRequest(kCFAllocatorDefault, "GET",
-                                                    url, kCFHTTPVersion1_1).takeRetainedValue()
+        let urlRequest = CFHTTPMessageCreateRequest(kCFAllocatorDefault, "GET" as CFString,
+                                                    url as CFURL, kCFHTTPVersion1_1).takeRetainedValue()
 
         var port = url.port
         if port == nil {
-<<<<<<< HEAD
-            if let scheme = url.scheme, ["wss", "https"].contains(scheme) {
-=======
-            if supportedSSLSchemes.contains(url.scheme) {
->>>>>>> c767cb2a
+            if supportedSSLSchemes.contains(url.scheme!) {
                 port = 443
             } else {
                 port = 80
@@ -345,17 +270,10 @@
             initStreamsWithData(serializedRequest as Data, Int(port!))
         }
     }
-<<<<<<< HEAD
-    
-    //Add a header to the CFHTTPMessage by using the NSString bridges to CFString
+    
+    // Add a header to the CFHTTPMessage by using the NSString bridges to CFString
     private func addHeader(_ urlRequest: CFHTTPMessage, key: String, val: String) {
-        CFHTTPMessageSetHeaderFieldValue(urlRequest, key as NSString, val as NSString)
-=======
-
-    /// Add a header to the CFHTTPMessage by using the NSString bridges to CFString.
-    private func addHeader(urlRequest: CFHTTPMessage, key: NSString, val: NSString) {
-        CFHTTPMessageSetHeaderFieldValue(urlRequest, key, val)
->>>>>>> c767cb2a
+        CFHTTPMessageSetHeaderFieldValue(urlRequest, key as CFString, val as CFString)
     }
 
     /// Generate a WebSocket key as needed in RFC.
@@ -364,21 +282,15 @@
         let seed = 16
         for _ in 0..<seed {
             let uni = UnicodeScalar(UInt32(97 + arc4random_uniform(25)))
-            key += "\(Character(uni))"
+            key += "\(Character(uni!))"
         }
         let data = key.data(using: String.Encoding.utf8)
         let baseKey = data?.base64EncodedString(options: NSData.Base64EncodingOptions(rawValue: 0))
         return baseKey!
     }
-<<<<<<< HEAD
-    
-    //Start the stream connection and write the data to the output stream
+    
+    /// Start the stream connection and write the data to the output stream.
     private func initStreamsWithData(_ data: Data, _ port: Int) {
-=======
-
-    /// Start the stream connection and write the data to the output stream.
-    private func initStreamsWithData(data: NSData, _ port: Int) {
->>>>>>> c767cb2a
         //higher level API we will cut over to at some point
         //NSStream.getStreamsToHostWithName(url.host, port: url.port.integerValue, inputStream: &inputStream, outputStream: &outputStream)
 
@@ -391,15 +303,9 @@
         guard let inStream = inputStream, let outStream = outputStream else { return }
         inStream.delegate = self
         outStream.delegate = self
-<<<<<<< HEAD
-        if let scheme = url.scheme, ["wss", "https"].contains(scheme) {
+        if supportedSSLSchemes.contains(url.scheme!) {
             inStream.setProperty(StreamSocketSecurityLevel.negotiatedSSL as AnyObject, forKey: Stream.PropertyKey.socketSecurityLevelKey)
             outStream.setProperty(StreamSocketSecurityLevel.negotiatedSSL as AnyObject, forKey: Stream.PropertyKey.socketSecurityLevelKey)
-=======
-        if supportedSSLSchemes.contains(url.scheme) {
-            inStream.setProperty(NSStreamSocketSecurityLevelNegotiatedSSL, forKey: NSStreamSocketSecurityLevelKey)
-            outStream.setProperty(NSStreamSocketSecurityLevelNegotiatedSSL, forKey: NSStreamSocketSecurityLevelKey)
->>>>>>> c767cb2a
         } else {
             certValidated = true //not a https session, so no need to check SSL pinning
         }
@@ -408,23 +314,13 @@
             outStream.setProperty(StreamNetworkServiceTypeValue.voIP as AnyObject, forKey: Stream.PropertyKey.networkServiceType)
         }
         if selfSignedSSL {
-<<<<<<< HEAD
-            let settings: [NSObject: NSObject] = [kCFStreamSSLValidatesCertificateChain: NSNumber(value:false), kCFStreamSSLPeerName: kCFNull]
-            inStream.setProperty(settings as AnyObject, forKey: Stream.PropertyKey(rawValue: kCFStreamPropertySSLSettings as String))
-            outStream.setProperty(settings as AnyObject, forKey: Stream.PropertyKey(rawValue: kCFStreamPropertySSLSettings as String))
+            let settings: [NSObject: NSObject] = [kCFStreamSSLValidatesCertificateChain: NSNumber(value: false), kCFStreamSSLPeerName: kCFNull]
+            inStream.setProperty(settings, forKey: kCFStreamPropertySSLSettings as Stream.PropertyKey)
+            outStream.setProperty(settings, forKey: kCFStreamPropertySSLSettings as Stream.PropertyKey)
         }
         if let cipherSuites = self.enabledSSLCipherSuites {
             if let sslContextIn = CFReadStreamCopyProperty(inputStream, CFStreamPropertyKey(rawValue: kCFStreamPropertySSLContext)) as! SSLContext?,
                 let sslContextOut = CFWriteStreamCopyProperty(outputStream, CFStreamPropertyKey(rawValue: kCFStreamPropertySSLContext)) as! SSLContext? {
-=======
-            let settings: [NSObject: NSObject] = [kCFStreamSSLValidatesCertificateChain: NSNumber(bool: false), kCFStreamSSLPeerName: kCFNull]
-            inStream.setProperty(settings, forKey: kCFStreamPropertySSLSettings as String)
-            outStream.setProperty(settings, forKey: kCFStreamPropertySSLSettings as String)
-        }
-        if let cipherSuites = self.enabledSSLCipherSuites {
-            if let sslContextIn = CFReadStreamCopyProperty(inputStream, kCFStreamPropertySSLContext) as! SSLContextRef?,
-                sslContextOut = CFWriteStreamCopyProperty(outputStream, kCFStreamPropertySSLContext) as! SSLContextRef? {
->>>>>>> c767cb2a
                 let resIn = SSLSetEnabledCiphers(sslContextIn, cipherSuites, cipherSuites.count)
                 let resOut = SSLSetEnabledCiphers(sslContextOut, cipherSuites, cipherSuites.count)
                 if resIn != errSecSuccess {
@@ -439,6 +335,7 @@
                 }
             }
         }
+        
         CFReadStreamSetDispatchQueue(inStream, WebSocket.sharedWorkQueue)
         CFWriteStreamSetDispatchQueue(outStream, WebSocket.sharedWorkQueue)
         inStream.open()
@@ -447,17 +344,10 @@
         self.mutex.lock()
         self.readyToWrite = true
         self.mutex.unlock()
-<<<<<<< HEAD
         
-        let bytes = UnsafePointer<UInt8>((data as NSData).bytes)
-        var out = timeout * 1000000 //wait 5 seconds before giving up
+        let bytes = UnsafeRawPointer((data as NSData).bytes).assumingMemoryBound(to: UInt8.self)
+        var out = timeout * 1000000 // wait 5 seconds before giving up
         writeQueue.addOperation { [weak self] in
-=======
-
-        let bytes = UnsafePointer<UInt8>(data.bytes)
-        var out = timeout * 1000000 // wait 5 seconds before giving up
-        writeQueue.addOperationWithBlock { [weak self] in
->>>>>>> c767cb2a
             while !outStream.hasSpaceAvailable {
                 usleep(100) // wait until the socket is ready
                 out -= 100
@@ -472,28 +362,18 @@
             outStream.write(bytes, maxLength: data.count)
         }
     }
-<<<<<<< HEAD
+    
     //delegate for the stream methods. Processes incoming bytes
     public func stream(_ aStream: Stream, handle eventCode: Stream.Event) {
         if let sec = security, !certValidated && [.hasBytesAvailable, .hasSpaceAvailable].contains(eventCode) {
-            let possibleTrust: AnyObject? = aStream.property(forKey: Stream.PropertyKey(rawValue:kCFStreamPropertySSLPeerTrust as String))
-=======
-
-    // Delegate for the stream methods. Processes incoming bytes.
-    public func stream(aStream: NSStream, handleEvent eventCode: NSStreamEvent) {
-
-        if let sec = security where !certValidated && [.HasBytesAvailable, .HasSpaceAvailable].contains(eventCode) {
-            let possibleTrust: AnyObject? = aStream.propertyForKey(kCFStreamPropertySSLPeerTrust as String)
->>>>>>> c767cb2a
-            if let trust: AnyObject = possibleTrust {
-                let domain: AnyObject? = aStream.property(forKey: Stream.PropertyKey(rawValue:kCFStreamSSLPeerName as String))
-                if sec.isValid(trust as! SecTrust, domain: domain as! String?) {
-                    certValidated = true
-                } else {
-                    let error = errorWithDetail("Invalid SSL certificate", code: 1)
-                    disconnectStream(error)
-                    return
-                }
+            let trust = aStream.property(forKey: kCFStreamPropertySSLPeerTrust as Stream.PropertyKey) as AnyObject
+            let domain = aStream.property(forKey: kCFStreamSSLPeerName as Stream.PropertyKey) as? String
+            if sec.isValid(trust as! SecTrust, domain: domain) {
+                certValidated = true
+            } else {
+                let error = errorWithDetail("Invalid SSL certificate", code: 1)
+                disconnectStream(error)
+                return
             }
         }
         if eventCode == .hasBytesAvailable {
@@ -501,19 +381,14 @@
                 processInputStream()
             }
         } else if eventCode == .errorOccurred {
-            disconnectStream(aStream.streamError)
+            disconnectStream(aStream.streamError as NSError?)
         } else if eventCode == .endEncountered {
             disconnectStream(nil)
         }
     }
-<<<<<<< HEAD
-    //disconnect the stream object
+    
+    /// Disconnect the stream object and notifies the delegate.
     private func disconnectStream(_ error: NSError?) {
-=======
-
-    /// Disconnect the stream object and notifies the delegate.
-    private func disconnectStream(error: NSError?) {
->>>>>>> c767cb2a
         if error == nil {
             writeQueue.waitUntilAllOperationsAreFinished()
         } else {
@@ -541,7 +416,7 @@
     /// Handles the incoming bytes and sending them to the proper processing method.
     private func processInputStream() {
         let buf = NSMutableData(capacity: BUFFER_MAX)
-        let buffer = UnsafeMutablePointer<UInt8>(buf!.bytes)
+        let buffer = UnsafeMutableRawPointer(mutating: buf!.bytes).assumingMemoryBound(to: UInt8.self)
         let length = inputStream!.read(buffer, maxLength: BUFFER_MAX)
 
         guard length > 0 else { return }
@@ -566,7 +441,7 @@
                 work = combine
                 self.fragBuffer = nil
             }
-            let buffer = UnsafePointer<UInt8>((work as NSData).bytes)
+            let buffer = UnsafeRawPointer((work as NSData).bytes).assumingMemoryBound(to: UInt8.self)
             let length = work.count
             if !connected {
                 processTCPHandshake(buffer, bufferLen: length)
@@ -576,52 +451,30 @@
             inputQueue = inputQueue.filter{ $0 != data }
         }
     }
-<<<<<<< HEAD
     
     //handle checking the inital connection status
     private func processTCPHandshake(_ buffer: UnsafePointer<UInt8>, bufferLen: Int) {
-=======
-
-    // Handle checking the initial connection status.
-    private func processTCPHandshake(buffer: UnsafePointer<UInt8>, bufferLen: Int) {
->>>>>>> c767cb2a
         let code = processHTTP(buffer, bufferLen: bufferLen)
         switch code {
         case 0:
             connected = true
             guard canDispatch else {return}
-<<<<<<< HEAD
-            queue.async { [weak self] in
-                guard let s = self else { return }
-                s.onConnect?()
-                s.delegate?.websocketDidConnect(socket: s)
-            }
-        case -1:
-            fragBuffer = Data(bytes: UnsafePointer<UInt8>(buffer), count: bufferLen)
-            break //do nothing, we are going to collect more data
-=======
-            dispatch_async(callbackQueue) { [weak self] in
+            callbackQueue.async { [weak self] in
                 guard let s = self else { return }
                 s.onConnect?()
                 s.delegate?.websocketDidConnect(s)
-                s.notificationCenter.postNotificationName(WebsocketDidConnectNotification, object: self)
+                s.notificationCenter.post(name: NSNotification.Name(WebsocketDidConnectNotification), object: self)
             }
         case -1:
-            fragBuffer = NSData(bytes: buffer, length: bufferLen)
+            fragBuffer = Data(bytes: buffer, count: bufferLen)
         break // do nothing, we are going to collect more data
->>>>>>> c767cb2a
         default:
             doDisconnect(errorWithDetail("Invalid HTTP upgrade", code: UInt16(code)))
         }
     }
-<<<<<<< HEAD
+    
     ///Finds the HTTP Packet in the TCP stream, by looking for the CRLF.
     private func processHTTP(_ buffer: UnsafePointer<UInt8>, bufferLen: Int) -> Int {
-=======
-
-    /// Finds the HTTP Packet in the TCP stream, by looking for the CRLF.
-    private func processHTTP(buffer: UnsafePointer<UInt8>, bufferLen: Int) -> Int {
->>>>>>> c767cb2a
         let CRLFBytes = [UInt8(ascii: "\r"), UInt8(ascii: "\n"), UInt8(ascii: "\r"), UInt8(ascii: "\n")]
         var k = 0
         var totalSize = 0
@@ -650,15 +503,9 @@
         }
         return -1 // Was unable to find the full TCP header.
     }
-<<<<<<< HEAD
-    
-    ///validates the HTTP is a 101 as per the RFC spec
+    
+    /// Validates the HTTP is a 101 as per the RFC spec.
     private func validateResponse(_ buffer: UnsafePointer<UInt8>, bufferLen: Int) -> Int {
-=======
-
-    /// Validates the HTTP is a 101 as per the RFC spec.
-    private func validateResponse(buffer: UnsafePointer<UInt8>, bufferLen: Int) -> Int {
->>>>>>> c767cb2a
         let response = CFHTTPMessageCreateEmpty(kCFAllocatorDefault, false).takeRetainedValue()
         CFHTTPMessageAppendBytes(response, buffer, bufferLen)
         let code = CFHTTPMessageGetResponseStatusCode(response)
@@ -675,7 +522,6 @@
         }
         return -1
     }
-<<<<<<< HEAD
     
     ///read a 16 bit big endian value from a buffer
     private static func readUint16(_ buffer: UnsafePointer<UInt8>, offset: Int) -> UInt16 {
@@ -684,43 +530,21 @@
     
     ///read a 64 bit big endian value from a buffer
     private static func readUint64(_ buffer: UnsafePointer<UInt8>, offset: Int) -> UInt64 {
-=======
-
-    ///read a 16-bit big endian value from a buffer
-    private static func readUint16(buffer: UnsafePointer<UInt8>, offset: Int) -> UInt16 {
-        return (UInt16(buffer[offset + 0]) << 8) | UInt16(buffer[offset + 1])
-    }
-
-    ///read a 64-bit big endian value from a buffer
-    private static func readUint64(buffer: UnsafePointer<UInt8>, offset: Int) -> UInt64 {
->>>>>>> c767cb2a
         var value = UInt64(0)
         for i in 0...7 {
             value = (value << 8) | UInt64(buffer[offset + i])
         }
         return value
     }
-<<<<<<< HEAD
-    
-    ///write a 16 bit big endian value to a buffer
+    
+    /// Write a 16-bit big endian value to a buffer.
     private static func writeUint16(_ buffer: UnsafeMutablePointer<UInt8>, offset: Int, value: UInt16) {
         buffer[offset + 0] = UInt8(value >> 8)
         buffer[offset + 1] = UInt8(value & 0xff)
     }
     
-    ///write a 64 bit big endian value to a buffer
+    /// Write a 64-bit big endian value to a buffer.
     private static func writeUint64(_ buffer: UnsafeMutablePointer<UInt8>, offset: Int, value: UInt64) {
-=======
-
-    /// Write a 16-bit big endian value to a buffer.
-    private static func writeUint16(buffer: UnsafeMutablePointer<UInt8>, offset: Int, value: UInt16) {
-        buffer[offset + 0] = UInt8(value >> 8)
-        buffer[offset + 1] = UInt8(value & 0xff)
-    }
-
-    /// Write a 64-bit big endian value to a buffer.
-    private static func writeUint64(buffer: UnsafeMutablePointer<UInt8>, offset: Int, value: UInt64) {
->>>>>>> c767cb2a
         for i in 0...7 {
             buffer[offset + i] = UInt8((value >> (8*UInt64(7 - i))) & 0xff)
         }
@@ -745,7 +569,7 @@
             }
             response.bytesLeft -= len
             response.buffer?.append(Data(bytes: baseAddress, count: len))
-            processResponse(response)
+            _ = processResponse(response)
             return buffer.fromOffset(bufferLen - extra)
         } else {
             let isFin = (FinMask & baseAddress[0])
@@ -759,7 +583,6 @@
                 writeError(errCode)
                 return emptyBuffer
             }
-<<<<<<< HEAD
             let isControlFrame = (receivedOpcode == .connectionClose || receivedOpcode == .ping)
             if !isControlFrame && (receivedOpcode != .binaryFrame && receivedOpcode != .continueFrame &&
                 receivedOpcode != .textFrame && receivedOpcode != .pong) {
@@ -767,15 +590,6 @@
                     doDisconnect(errorWithDetail("unknown opcode: \(receivedOpcode)", code: errCode))
                     writeError(errCode)
                     return emptyBuffer
-=======
-            let isControlFrame = (receivedOpcode == .ConnectionClose || receivedOpcode == .Ping)
-            if !isControlFrame && (receivedOpcode != .BinaryFrame && receivedOpcode != .ContinueFrame &&
-                receivedOpcode != .TextFrame && receivedOpcode != .Pong) {
-                let errCode = CloseCode.ProtocolError.rawValue
-                doDisconnect(errorWithDetail("unknown opcode: \(receivedOpcode)", code: errCode))
-                writeError(errCode)
-                return emptyBuffer
->>>>>>> c767cb2a
             }
             if isControlFrame && isFin == 0 {
                 let errCode = CloseCode.protocolError.rawValue
@@ -799,16 +613,10 @@
                     let len = Int(payloadLen - 2)
                     if len > 0 {
                         let bytes = baseAddress + offset
-<<<<<<< HEAD
-                        let str: NSString? = NSString(data: Data(bytes: bytes, count: len), encoding: String.Encoding.utf8.rawValue)
-                        if str == nil {
-                            code = CloseCode.protocolError.rawValue
-=======
-                        if let customCloseReason = String(data: NSData(bytes: bytes, length: len), encoding: NSUTF8StringEncoding) {
+                        if let customCloseReason = String(data: Data(bytes: bytes, count: len), encoding: .utf8) {
                             closeReason = customCloseReason
                         } else {
-                            code = CloseCode.ProtocolError.rawValue
->>>>>>> c767cb2a
+                            code = CloseCode.protocolError.rawValue
                         }
                     }
                 }
@@ -823,10 +631,10 @@
             var dataLength = UInt64(payloadLen)
             if dataLength == 127 {
                 dataLength = WebSocket.readUint64(baseAddress, offset: offset)
-                offset += sizeof(UInt64.self)
+                offset += MemoryLayout<UInt64>.size
             } else if dataLength == 126 {
                 dataLength = UInt64(WebSocket.readUint16(baseAddress, offset: offset))
-                offset += sizeof(UInt16.self)
+                offset += MemoryLayout<UInt16>.size
             }
             if bufferLen < offset || UInt64(bufferLen - offset) < dataLength {
                 fragBuffer = Data(bytes: baseAddress, count: bufferLen)
@@ -845,11 +653,7 @@
             }
             if receivedOpcode == .pong {
                 if canDispatch {
-<<<<<<< HEAD
-                    (queue).async { [weak self] in
-=======
-                    dispatch_async(callbackQueue) { [weak self] in
->>>>>>> c767cb2a
+                    callbackQueue.async { [weak self] in
                         guard let s = self else { return }
                         s.onPong?()
                         s.pongDelegate?.websocketDidReceivePong(s)
@@ -900,7 +704,7 @@
                 if isNew {
                     readStack.append(response)
                 }
-                processResponse(response)
+                _ = processResponse(response)
             }
 
             let step = Int(offset + numericCast(len))
@@ -919,35 +723,20 @@
         }
     }
 
-<<<<<<< HEAD
-    ///process the finished response of a buffer
-    private func processResponse(_ response: WSResponse) {
+    /// Process the finished response of a buffer.
+    private func processResponse(_ response: WSResponse) -> Bool {
         if response.isFin && response.bytesLeft <= 0 {
             if response.code == .ping {
-                let data = response.buffer! //local copy so it is perverse for writing
+                let data = response.buffer! // local copy so it is perverse for writing
                 dequeueWrite(data as Data, code: .pong)
             } else if response.code == .textFrame {
                 let str: NSString? = NSString(data: response.buffer! as Data, encoding: String.Encoding.utf8.rawValue)
-=======
-    /// Process the finished response of a buffer.
-    private func processResponse(response: WSResponse) -> Bool {
-        if response.isFin && response.bytesLeft <= 0 {
-            if response.code == .Ping {
-                let data = response.buffer! // local copy so it's not perverse for writing
-                dequeueWrite(data, code: OpCode.Pong)
-            } else if response.code == .TextFrame {
-                let str: NSString? = NSString(data: response.buffer!, encoding: NSUTF8StringEncoding)
->>>>>>> c767cb2a
                 if str == nil {
                     writeError(CloseCode.encoding.rawValue)
-                    return
+                    return false
                 }
                 if canDispatch {
-<<<<<<< HEAD
-                    queue.async { [weak self] in
-=======
-                    dispatch_async(callbackQueue) { [weak self] in
->>>>>>> c767cb2a
+                    callbackQueue.async { [weak self] in
                         guard let s = self else { return }
                         s.onText?(str! as String)
                         s.delegate?.websocketDidReceiveMessage(s, text: str! as String)
@@ -955,13 +744,8 @@
                 }
             } else if response.code == .binaryFrame {
                 if canDispatch {
-<<<<<<< HEAD
-                    let data = response.buffer! //local copy so it is perverse for writing
-                    queue.async { [weak self] in
-=======
-                    let data = response.buffer! //local copy so it's not perverse for writing
-                    dispatch_async(callbackQueue) { [weak self] in
->>>>>>> c767cb2a
+                    let data = response.buffer! // local copy so it is perverse for writing
+                    callbackQueue.async { [weak self] in
                         guard let s = self else { return }
                         s.onData?(data as Data)
                         s.delegate?.websocketDidReceiveData(s, data: data as Data)
@@ -969,85 +753,60 @@
                 }
             }
             readStack.removeLast()
-            return
-        }
-        return
-    }
-<<<<<<< HEAD
-    
-    ///Create an error
+            return true
+        }
+        return false
+    }
+    
+    /// Create an error
     private func errorWithDetail(_ detail: String, code: UInt16) -> NSError {
-=======
-
-    /// Create an error.
-    private func errorWithDetail(detail: String, code: UInt16) -> NSError {
->>>>>>> c767cb2a
         var details = [String: String]()
         details[NSLocalizedDescriptionKey] =  detail
         return NSError(domain: WebSocket.ErrorDomain, code: Int(code), userInfo: details)
     }
-<<<<<<< HEAD
-    
-    ///write a an error to the socket
+    
+    /// Write an error to the socket
     private func writeError(_ code: UInt16) {
-        let buf = NSMutableData(capacity: sizeof(UInt16.self))
-=======
-
-    /// Write a an error to the socket.
-    private func writeError(code: UInt16) {
-        let buf = NSMutableData(capacity: sizeof(UInt16))
->>>>>>> c767cb2a
-        let buffer = UnsafeMutablePointer<UInt8>(buf!.bytes)
+        let buf = NSMutableData(capacity: MemoryLayout<UInt16>.size)
+        let buffer = UnsafeMutableRawPointer(mutating: buf!.bytes).assumingMemoryBound(to: UInt8.self)
         WebSocket.writeUint16(buffer, offset: 0, value: code)
-        dequeueWrite(Data(bytes: buffer, count: sizeof(UInt16.self)), code: .connectionClose)
-    }
-<<<<<<< HEAD
-    ///used to write things to the stream
+        dequeueWrite(Data(bytes: buffer, count: MemoryLayout<UInt16>.size), code: .connectionClose)
+    }
+    
+    /// Used to write things to the stream
     private func dequeueWrite(_ data: Data, code: OpCode, writeCompletion: (() -> ())? = nil) {
         writeQueue.addOperation { [weak self] in
-=======
-
-    /// Used to write things to the stream.
-    private func dequeueWrite(data: NSData, code: OpCode, writeCompletion: (() -> ())? = nil) {
-        writeQueue.addOperationWithBlock { [weak self] in
->>>>>>> c767cb2a
             //stream isn't ready, let's wait
             guard let s = self else { return }
             var offset = 2
             let dataLength = data.count
             let frame = NSMutableData(capacity: dataLength + s.MaxFrameSize)
-            let buffer = UnsafeMutablePointer<UInt8>(frame!.mutableBytes)
+            let buffer = UnsafeMutableRawPointer(frame!.mutableBytes).assumingMemoryBound(to: UInt8.self)
             buffer[0] = s.FinMask | code.rawValue
             if dataLength < 126 {
                 buffer[1] = CUnsignedChar(dataLength)
             } else if dataLength <= Int(UInt16.max) {
                 buffer[1] = 126
                 WebSocket.writeUint16(buffer, offset: offset, value: UInt16(dataLength))
-                offset += sizeof(UInt16.self)
+                offset += MemoryLayout<UInt16>.size
             } else {
                 buffer[1] = 127
                 WebSocket.writeUint64(buffer, offset: offset, value: UInt64(dataLength))
-                offset += sizeof(UInt64.self)
+                offset += MemoryLayout<UInt64>.size
             }
             buffer[1] |= s.MaskMask
             let maskKey = UnsafeMutablePointer<UInt8>(buffer + offset)
-<<<<<<< HEAD
-            _ = SecRandomCopyBytes(kSecRandomDefault, Int(sizeof(UInt32.self)), maskKey)
-            offset += sizeof(UInt32.self)
+            _ = SecRandomCopyBytes(kSecRandomDefault, Int(MemoryLayout<UInt32>.size), maskKey)
+            offset += MemoryLayout<UInt32>.size
             
-=======
-            SecRandomCopyBytes(kSecRandomDefault, Int(sizeof(UInt32)), maskKey)
-            offset += sizeof(UInt32)
-
->>>>>>> c767cb2a
             for i in 0..<dataLength {
-                buffer[offset] = data[i] ^ maskKey[i % sizeof(UInt32.self)]
+                buffer[offset] = data[i] ^ maskKey[i % MemoryLayout<UInt32>.size]
                 offset += 1
             }
             var total = 0
             while true {
                 guard let outStream = s.outputStream else { break }
-                let writeBuffer = UnsafePointer<UInt8>(frame!.bytes+total)
+                let writeBuffer = UnsafeRawPointer(frame!.bytes+total).assumingMemoryBound(to: UInt8.self)
                 let len = outStream.write(writeBuffer, maxLength: offset-total)
                 if len < 0 {
                     var error: Error?
@@ -1057,19 +816,14 @@
                         let errCode = InternalErrorCode.outputStreamWriteError.rawValue
                         error = s.errorWithDetail("output stream error during write", code: errCode)
                     }
-                    s.doDisconnect(error)
+                    s.doDisconnect(error as NSError?)
                     break
                 } else {
                     total += len
                 }
                 if total >= offset {
-<<<<<<< HEAD
-                    if let queue = self?.queue, let callback = writeCompletion {
+                    if let queue = self?.callbackQueue, let callback = writeCompletion {
                         queue.async {
-=======
-                    if let callbackQueue = self?.callbackQueue, callback = writeCompletion {
-                        dispatch_async(callbackQueue) {
->>>>>>> c767cb2a
                             callback()
                         }
                     }
@@ -1080,29 +834,19 @@
 
         }
     }
-<<<<<<< HEAD
-    
-    ///used to preform the disconnect delegate
+    
+    /// Used to preform the disconnect delegate
     private func doDisconnect(_ error: NSError?) {
-=======
-
-    /// Used to preform the disconnect delegate.
-    private func doDisconnect(error: NSError?) {
->>>>>>> c767cb2a
         guard !didDisconnect else { return }
         didDisconnect = true
         connected = false
         guard canDispatch else {return}
-<<<<<<< HEAD
-        (queue).async { [weak self] in
-=======
-        dispatch_async(callbackQueue) { [weak self] in
->>>>>>> c767cb2a
+        callbackQueue.async { [weak self] in
             guard let s = self else { return }
             s.onDisconnect?(error)
             s.delegate?.websocketDidDisconnect(s, error: error)
             let userInfo = error.map{ [WebsocketDisconnectionErrorKeyName: $0] }
-            s.notificationCenter.postNotificationName(WebsocketDidDisconnectNotification, object: self, userInfo: userInfo)
+            s.notificationCenter.post(name: NSNotification.Name(WebsocketDidDisconnectNotification), object: self, userInfo: userInfo)
         }
     }
 
@@ -1133,4 +877,4 @@
     
 }
 
-private let emptyBuffer = UnsafeBufferPointer<UInt8>(start: nil, count: 0)
+private let emptyBuffer = UnsafeBufferPointer<UInt8>(start: nil, count: 0)