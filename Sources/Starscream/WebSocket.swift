//////////////////////////////////////////////////////////////////////////////////////////////////
//
//  Websocket.swift
//
//  Created by Dalton Cherry on 7/16/14.
//  Copyright (c) 2014-2017 Dalton Cherry.
//
//  Licensed under the Apache License, Version 2.0 (the "License");
//  you may not use this file except in compliance with the License.
//  You may obtain a copy of the License at
//
//  http://www.apache.org/licenses/LICENSE-2.0
//
//  Unless required by applicable law or agreed to in writing, software
//  distributed under the License is distributed on an "AS IS" BASIS,
//  WITHOUT WARRANTIES OR CONDITIONS OF ANY KIND, either express or implied.
//  See the License for the specific language governing permissions and
//  limitations under the License.
//
//////////////////////////////////////////////////////////////////////////////////////////////////

import Foundation

public protocol WebSocketClient: class {
    func connect()
    func disconnect(closeCode: UInt16)
    func write(string: String, completion: (() -> ())?)
    func write(stringData: Data, completion: (() -> ())?)
    func write(data: Data, completion: (() -> ())?)
    func write(ping: Data, completion: (() -> ())?)
    func write(pong: Data, completion: (() -> ())?)
}

//implements some of the base behaviors
extension WebSocketClient {
    public func write(string: String) {
        write(string: string, completion: nil)
    }
    
    public func write(data: Data) {
        write(data: data, completion: nil)
    }
    
    public func write(ping: Data) {
        write(ping: ping, completion: nil)
    }
    
    public func write(pong: Data) {
        write(pong: pong, completion: nil)
    }
    
    public func disconnect() {
        disconnect(closeCode: CloseCode.normal.rawValue)
    }
}

public enum WebSocketEvent {
    case connected([String: String])
    case disconnected(String, UInt16)
    case text(String)
    case binary(Data)
    case pong(Data?)
    case ping(Data?)
    case error(Error?)
}

public protocol WebSocketNewDelegate: class {
    func didReceive(event: WebSocketEvent, client: WebSocketNew)
}

open class WebSocketNew: WebSocketClient, TransportEventClient, FramerEventClient,
FrameCollectorDelegate, HTTPHandlerDelegate {
    private let transport: Transport
    private let framer: Framer
    private let httpHandler: HTTPHandler
    private let compressionHandler: CompressionHandler?
    private let frameHandler = FrameCollector()
    private var didUpgrade = false
    
    public weak var delegate: WebSocketNewDelegate?
    public var onEvent: ((WebSocketEvent) -> Void)?
    
    public var request: URLRequest
    // Where the callback is executed. It defaults to the main UI thread queue.
    public var callbackQueue = DispatchQueue.main
    
    // serial write queue to ensure writes happen in order
    private let writeQueue = DispatchQueue(label: "com.vluxe.starscream.writequeue")
    private var canSend = false
    private let mutex = DispatchSemaphore(value: 1)
    // TODO: security class to do all the security things
    
    public init(request: URLRequest, transport: Transport,
                httpHandler: HTTPHandler = FoundationHTTPHandler(),
                framer: Framer = WSFramer(),
                compressionHandler: CompressionHandler? = nil) {
        self.request = request
        self.transport = transport
        self.framer = framer
        self.httpHandler = httpHandler
        self.compressionHandler = compressionHandler
        framer.updateCompression(supports: compressionHandler != nil)
        frameHandler.delegate = self
    }
    
    public func connect() {
        mutex.wait()
        let isConnected = canSend
        mutex.signal()
        if isConnected {
            return
        }
        
        transport.register(delegate: self)
        framer.register(delegate: self)
        httpHandler.register(delegate: self)
        frameHandler.delegate = self
        guard let url = request.url else {
            return
        }
        transport.connect(url: url, timeout: request.timeoutInterval, isTLS: true)
    }
    
    //TODO: default parameter = CloseCode.normal.rawValue
    public func disconnect(closeCode: UInt16) {
        let buffer = Data(capacity: MemoryLayout<UInt16>.size)
        var pointer = buffer.withUnsafeBytes {
            [UInt8](UnsafeBufferPointer(start: $0, count: buffer.count))
        }
        writeUint16(&pointer, offset: 0, value: closeCode)
        let payload = Data(bytes: pointer, count: MemoryLayout<UInt16>.size)
        write(data: payload, opcode: .connectionClose, completion: nil)
    }
    
    
    public func forceDisconnect() {
        transport.disconnect()
    }
    
    public func write(data: Data, completion: (() -> ())?) {
         write(data: data, opcode: .binaryFrame, completion: completion)
    }
    
    public func write(string: String, completion: (() -> ())?) {
        let data = string.data(using: .utf8)!
        write(data: data, opcode: .textFrame, completion: completion)
    }
    
    public func write(stringData: Data, completion: (() -> ())?) {
        write(data: stringData, opcode: .textFrame, completion: completion)
    }
    
    public func write(ping: Data, completion: (() -> ())?) {
        write(data: ping, opcode: .ping, completion: completion)
    }
    
    public func write(pong: Data, completion: (() -> ())?) {
        write(data: pong, opcode: .pong, completion: completion)
    }
    
    private func write(data: Data, opcode: FrameOpCode, completion: (() -> ())?) {
        writeQueue.async { [weak self] in
            guard let s = self else { return }
            s.mutex.wait()
            let canWrite = s.canSend
            s.mutex.signal()
            if !canWrite {
                return
            }
            let data = s.compressionHandler?.compress(data: data) ?? data
            let frameData = s.framer.createWriteFrame(opcode: opcode, payload: data, isCompressed: false)
            s.transport.write(data: frameData, completion: {_ in
                completion?()
            })
        }
    }
    
    // MARK: - TransportEventClient
    
    public func connectionChanged(state: ConnectionState) {
        switch state {
        case .connected:
<<<<<<< HEAD
            //TODO: compression header here...
//            if enableCompression {
//                let val = "permessage-deflate; client_max_window_bits; server_max_window_bits=15"
//                request.setValue(val, forHTTPHeaderField: headerWSExtensionName)
//            }
            let data = httpHandler.createUpgrade(request: request)
=======
            //TODO: secKeyName from the security object
            let wsReq = HTTPWSHeader.createUpgrade(request: request, supportsCompression: framer.supportsCompression(), secKeyName: "")
            let data = httpHandler.convert(request: wsReq)
>>>>>>> 12e668f8
            transport.write(data: data, completion: {_ in })
        case .waiting:
            break //TODO: nothing ATM
        case .failed(let error):
            handleError(error)
        case .viability(let isViable):
            break //TODO: not sure yet. Have to test what it does, but rather handy
        case .shouldReconnect(let status):
            break // TODO: notify the delegate of the status (on another queue)
        case .receive(let data):
            if didUpgrade {
                framer.add(data: data)
            } else {
                httpHandler.parse(data: data)
            }
        case .cancelled:
            break //TODO: figure out if a clean disconnect or not
//            callbackQueue.async { [weak self] in
//                guard let s = self else { return }
//                s.delegate?.didReceive(event: .disconnected(nil), client: s)
//                s.onEvent?(.disconnected(nil))
//            }
        }
    }
    
    // MARK: - HTTPHandlerDelegate
    
    public func didReceiveHTTP(event: HTTPEvent) {
        switch event {
        case .success(let headers):
            mutex.wait()
            didUpgrade = true
            canSend = true
            mutex.signal()
            compressionHandler?.load(headers: headers)
            //TODO: validate secKey header response
            
            callbackQueue.async { [weak self] in
                guard let s = self else { return }
                s.delegate?.didReceive(event: .connected(headers), client: s)
                s.onEvent?(.connected(headers))
            }
        case .failure(let error):
            handleError(error)
        }
    }
    
    // MARK: - FramerEventClient
    
    public func frameProcessed(event: FrameEvent) {
        switch event {
        case .frame(let frame):
            frameHandler.add(frame: frame)
        case .error(let error):
            handleError(error)
        }
    }
    
    // MARK: - FrameCollectorDelegate
    
    public func decompress(data: Data, isFinal: Bool) -> Data? {
        return compressionHandler?.decompress(data: data, isFinal: isFinal)
    }
    
    public func didForm(event: FrameCollector.Event) {
        switch event {
        case .text(let string):
            callbackQueue.async { [weak self] in
                guard let s = self else { return }
                s.delegate?.didReceive(event: .text(string), client: s)
                s.onEvent?(.text(string))
            }
        case .binary(let data):
            callbackQueue.async { [weak self] in
                guard let s = self else { return }
                s.delegate?.didReceive(event: .binary(data), client: s)
                s.onEvent?(.binary(data))
            }
        case .pong(let data):
            callbackQueue.async { [weak self] in
                guard let s = self else { return }
                s.delegate?.didReceive(event: .pong(data), client: s)
                s.onEvent?(.pong(data))
            }
        case .ping(let data):
            callbackQueue.async { [weak self] in
                guard let s = self else { return }
                s.delegate?.didReceive(event: .ping(data), client: s)
                s.onEvent?(.ping(data))
            }
        case .closed(let reason, let code):
            callbackQueue.async { [weak self] in
                guard let s = self else { return }
                s.delegate?.didReceive(event: .disconnected(reason, code), client: s)
                s.onEvent?(.disconnected(reason, code))
            }
        case .error(let error):
            handleError(error)
        }
    }
    
    //This call can be coming from a lot of different queues/threads.
    //be aware of that when modifying shared variables
    private func handleError(_ error: Error?) {
        mutex.wait()
        canSend = false
        didUpgrade = false
        mutex.signal()
        callbackQueue.async { [weak self] in
            guard let s = self else { return }
            s.delegate?.didReceive(event: .error(error), client: s)
            s.onEvent?(.error(error))
        }
    }
}




import CoreFoundation
import CommonCrypto

public let WebsocketDidConnectNotification = "WebsocketDidConnectNotification"
public let WebsocketDidDisconnectNotification = "WebsocketDidDisconnectNotification"
public let WebsocketDisconnectionErrorKeyName = "WebsocketDisconnectionErrorKeyName"

//Standard WebSocket close codes
public enum CloseCode : UInt16 {
    case normal                 = 1000
    case goingAway              = 1001
    case protocolError          = 1002
    case protocolUnhandledType  = 1003
    // 1004 reserved.
    case noStatusReceived       = 1005
    //1006 reserved.
    case encoding               = 1007
    case policyViolated         = 1008
    case messageTooBig          = 1009
}

public enum ErrorType: Error {
    case outputStreamWriteError //output stream error during write
    case compressionError
    case invalidSSLError //Invalid SSL certificate
    case writeTimeoutError //The socket timed out waiting to be ready to write
    case protocolError //There was an error parsing the WebSocket frames
    case upgradeError //There was an error during the HTTP upgrade
    case closeError //There was an error during the close (socket probably has been dereferenced)
    case cleanClose //The error was closed properly
}

public struct WSError: Error {
    public let type: ErrorType
    public let message: String
    public let code: Int
}

//WebSocketClient is setup to be dependency injection for testing
public protocol WebSocketClientA: class {
    var delegate: WebSocketDelegate? {get set}
    var pongDelegate: WebSocketPongDelegate? {get set}
    var disableSSLCertValidation: Bool {get set}
    var overrideTrustHostname: Bool {get set}
    var desiredTrustHostname: String? {get set}
    var sslClientCertificate: SSLClientCertificate? {get set}
    #if os(Linux)
    #else
    var security: SSLTrustValidator? {get set}
    var enabledSSLCipherSuites: [SSLCipherSuite]? {get set}
    #endif
    var isConnected: Bool {get}
    
    func connect()
    func disconnect(forceTimeout: TimeInterval?, closeCode: UInt16)
    func write(string: String, completion: (() -> ())?)
    func write(data: Data, completion: (() -> ())?)
    func write(ping: Data, completion: (() -> ())?)
    func write(pong: Data, completion: (() -> ())?)
}

//implements some of the base behaviors
extension WebSocketClientA {
    public func write(string: String) {
        write(string: string, completion: nil)
    }
    
    public func write(data: Data) {
        write(data: data, completion: nil)
    }
    
    public func write(ping: Data) {
        write(ping: ping, completion: nil)
    }

    public func write(pong: Data) {
        write(pong: pong, completion: nil)
    }
    
    public func disconnect() {
        disconnect(forceTimeout: nil, closeCode: CloseCode.normal.rawValue)
    }
}

//SSL settings for the stream
public struct SSLSettings {
    public let useSSL: Bool
    public let disableCertValidation: Bool
    public var overrideTrustHostname: Bool
    public var desiredTrustHostname: String?
    public let sslClientCertificate: SSLClientCertificate?
    #if os(Linux)
    #else
    public let cipherSuites: [SSLCipherSuite]?
    #endif
}

public protocol WSStreamDelegate: class {
    func newBytesInStream()
    func streamDidError(error: Error?)
}

//This protocol is to allow custom implemention of the underlining stream. This way custom socket libraries (e.g. linux) can be used
public protocol WSStream {
    var delegate: WSStreamDelegate? {get set}
    func connect(url: URL, port: Int, timeout: TimeInterval, ssl: SSLSettings, completion: @escaping ((Error?) -> Void))
    func write(data: Data) -> Int
    func read() -> Data?
    func cleanup()
    #if os(Linux) || os(watchOS)
    #else
    func sslTrust() -> (trust: SecTrust?, domain: String?)
    #endif
}

open class FoundationStream : NSObject, WSStream, StreamDelegate  {
    private let workQueue = DispatchQueue(label: "com.vluxe.starscream.websocket", attributes: [])
    private var inputStream: InputStream?
    private var outputStream: OutputStream?
    public weak var delegate: WSStreamDelegate?
    let BUFFER_MAX = 4096
	
	public var enableSOCKSProxy = false
    
    public func connect(url: URL, port: Int, timeout: TimeInterval, ssl: SSLSettings, completion: @escaping ((Error?) -> Void)) {
        var readStream: Unmanaged<CFReadStream>?
        var writeStream: Unmanaged<CFWriteStream>?
        let h = url.host! as NSString
        CFStreamCreatePairWithSocketToHost(nil, h, UInt32(port), &readStream, &writeStream)
        inputStream = readStream!.takeRetainedValue()
        outputStream = writeStream!.takeRetainedValue()

        #if os(watchOS) //watchOS us unfortunately is missing the kCFStream properties to make this work
        #else
            if enableSOCKSProxy {
                let proxyDict = CFNetworkCopySystemProxySettings()
                let socksConfig = CFDictionaryCreateMutableCopy(nil, 0, proxyDict!.takeRetainedValue())
                let propertyKey = CFStreamPropertyKey(rawValue: kCFStreamPropertySOCKSProxy)
                CFWriteStreamSetProperty(outputStream, propertyKey, socksConfig)
                CFReadStreamSetProperty(inputStream, propertyKey, socksConfig)
            }
        #endif
        
        guard let inStream = inputStream, let outStream = outputStream else { return }
        inStream.delegate = self
        outStream.delegate = self
        if ssl.useSSL {
            inStream.setProperty(StreamSocketSecurityLevel.negotiatedSSL as AnyObject, forKey: Stream.PropertyKey.socketSecurityLevelKey)
            outStream.setProperty(StreamSocketSecurityLevel.negotiatedSSL as AnyObject, forKey: Stream.PropertyKey.socketSecurityLevelKey)
            #if os(watchOS) //watchOS us unfortunately is missing the kCFStream properties to make this work
            #else
                var settings = [NSObject: NSObject]()
                if ssl.disableCertValidation {
                    settings[kCFStreamSSLValidatesCertificateChain] = NSNumber(value: false)
                }
                if ssl.overrideTrustHostname {
                    if let hostname = ssl.desiredTrustHostname {
                        settings[kCFStreamSSLPeerName] = hostname as NSString
                    } else {
                        settings[kCFStreamSSLPeerName] = kCFNull
                    }
                }
                if let sslClientCertificate = ssl.sslClientCertificate {
                    settings[kCFStreamSSLCertificates] = sslClientCertificate.streamSSLCertificates
                }
                
                inStream.setProperty(settings, forKey: kCFStreamPropertySSLSettings as Stream.PropertyKey)
                outStream.setProperty(settings, forKey: kCFStreamPropertySSLSettings as Stream.PropertyKey)
            #endif

            #if os(Linux)
            #else
            if let cipherSuites = ssl.cipherSuites {
                #if os(watchOS) //watchOS us unfortunately is missing the kCFStream properties to make this work
                #else
                if let sslContextIn = CFReadStreamCopyProperty(inputStream, CFStreamPropertyKey(rawValue: kCFStreamPropertySSLContext)) as! SSLContext?,
                    let sslContextOut = CFWriteStreamCopyProperty(outputStream, CFStreamPropertyKey(rawValue: kCFStreamPropertySSLContext)) as! SSLContext? {
                    let resIn = SSLSetEnabledCiphers(sslContextIn, cipherSuites, cipherSuites.count)
                    let resOut = SSLSetEnabledCiphers(sslContextOut, cipherSuites, cipherSuites.count)
                    if resIn != errSecSuccess {
                        completion(WSError(type: .invalidSSLError, message: "Error setting ingoing cypher suites", code: Int(resIn)))
                    }
                    if resOut != errSecSuccess {
                        completion(WSError(type: .invalidSSLError, message: "Error setting outgoing cypher suites", code: Int(resOut)))
                    }
                }
                #endif
            }
            #endif
        }
        
        CFReadStreamSetDispatchQueue(inStream, workQueue)
        CFWriteStreamSetDispatchQueue(outStream, workQueue)
        inStream.open()
        outStream.open()
        
        var out = timeout// wait X seconds before giving up
        workQueue.async { [weak self] in
            while !outStream.hasSpaceAvailable {
                usleep(100) // wait until the socket is ready
                out -= 100
                if out < 0 {
                    completion(WSError(type: .writeTimeoutError, message: "Timed out waiting for the socket to be ready for a write", code: 0))
                    return
                } else if let error = outStream.streamError {
                    completion(error)
                    return // disconnectStream will be called.
                } else if self == nil {
                    completion(WSError(type: .closeError, message: "socket object has been dereferenced", code: 0))
                    return
                }
            }
            completion(nil) //success!
        }
    }
    
    public func write(data: Data) -> Int {
        guard let outStream = outputStream else {return -1}
        let buffer = UnsafeRawPointer((data as NSData).bytes).assumingMemoryBound(to: UInt8.self)
        return outStream.write(buffer, maxLength: data.count)
    }
    
    public func read() -> Data? {
        guard let stream = inputStream else {return nil}
        let buf = NSMutableData(capacity: BUFFER_MAX)
        let buffer = UnsafeMutableRawPointer(mutating: buf!.bytes).assumingMemoryBound(to: UInt8.self)
        let length = stream.read(buffer, maxLength: BUFFER_MAX)
        if length < 1 {
            return nil
        }
        return Data(bytes: buffer, count: length)
    }
    
    public func cleanup() {
        if let stream = inputStream {
            stream.delegate = nil
            CFReadStreamSetDispatchQueue(stream, nil)
            stream.close()
        }
        if let stream = outputStream {
            stream.delegate = nil
            CFWriteStreamSetDispatchQueue(stream, nil)
            stream.close()
        }
        outputStream = nil
        inputStream = nil
    }
    
    #if os(Linux) || os(watchOS)
    #else
    public func sslTrust() -> (trust: SecTrust?, domain: String?) {
        guard let outputStream = outputStream else { return (nil, nil) }

        let trust = outputStream.property(forKey: kCFStreamPropertySSLPeerTrust as Stream.PropertyKey) as! SecTrust?
        var domain = outputStream.property(forKey: kCFStreamSSLPeerName as Stream.PropertyKey) as! String?
        if domain == nil,
            let sslContextOut = CFWriteStreamCopyProperty(outputStream, CFStreamPropertyKey(rawValue: kCFStreamPropertySSLContext)) as! SSLContext? {
            var peerNameLen: Int = 0
            SSLGetPeerDomainNameLength(sslContextOut, &peerNameLen)
            var peerName = Data(count: peerNameLen)
            let _ = peerName.withUnsafeMutableBytes { (peerNamePtr: UnsafeMutablePointer<Int8>) in
                SSLGetPeerDomainName(sslContextOut, peerNamePtr, &peerNameLen)
            }
            if let peerDomain = String(bytes: peerName, encoding: .utf8), peerDomain.count > 0 {
                domain = peerDomain
            }
        }
        
        return (trust, domain)
    }
    #endif
    
    /**
     Delegate for the stream methods. Processes incoming bytes
     */
    open func stream(_ aStream: Stream, handle eventCode: Stream.Event) {
        if eventCode == .hasBytesAvailable {
            if aStream == inputStream {
                delegate?.newBytesInStream()
            }
        } else if eventCode == .errorOccurred {
            delegate?.streamDidError(error: aStream.streamError)
        } else if eventCode == .endEncountered {
            delegate?.streamDidError(error: nil)
        }
    }
}

//WebSocket implementation

//standard delegate you should use
public protocol WebSocketDelegate: class {
    func websocketDidConnect(socket: WebSocketClientA)
    func websocketDidDisconnect(socket: WebSocketClientA, error: Error?)
    func websocketDidReceiveMessage(socket: WebSocketClientA, text: String)
    func websocketDidReceiveData(socket: WebSocketClientA, data: Data)
}

//got pongs
public protocol WebSocketPongDelegate: class {
    func websocketDidReceivePong(socket: WebSocketClientA, data: Data?)
}

// A Delegate with more advanced info on messages and connection etc.
public protocol WebSocketAdvancedDelegate: class {
    func websocketDidConnect(socket: WebSocket)
    func websocketDidDisconnect(socket: WebSocket, error: Error?)
    func websocketDidReceiveMessage(socket: WebSocket, text: String, response: WebSocket.WSResponse)
    func websocketDidReceiveData(socket: WebSocket, data: Data, response: WebSocket.WSResponse)
    func websocketHttpUpgrade(socket: WebSocket, request: String)
    func websocketHttpUpgrade(socket: WebSocket, response: String)
}


open class WebSocket : NSObject, StreamDelegate, WebSocketClientA, WSStreamDelegate {

    public enum OpCode : UInt8 {
        case continueFrame = 0x0
        case textFrame = 0x1
        case binaryFrame = 0x2
        // 3-7 are reserved.
        case connectionClose = 0x8
        case ping = 0x9
        case pong = 0xA
        // B-F reserved.
    }

    public static let ErrorDomain = "WebSocket"

    // Where the callback is executed. It defaults to the main UI thread queue.
    public var callbackQueue = DispatchQueue.main

    // MARK: - Constants

    let headerWSUpgradeName     = "Upgrade"
    let headerWSUpgradeValue    = "websocket"
    let headerWSHostName        = "Host"
    let headerWSConnectionName  = "Connection"
    let headerWSConnectionValue = "Upgrade"
    let headerWSProtocolName    = "Sec-WebSocket-Protocol"
    let headerWSVersionName     = "Sec-WebSocket-Version"
    let headerWSVersionValue    = "13"
    let headerWSExtensionName   = "Sec-WebSocket-Extensions"
    let headerWSKeyName         = "Sec-WebSocket-Key"
    let headerOriginName        = "Origin"
    let headerWSAcceptName      = "Sec-WebSocket-Accept"
    let BUFFER_MAX              = 4096
    let FinMask: UInt8          = 0x80
    let OpCodeMask: UInt8       = 0x0F
    let RSVMask: UInt8          = 0x70
    let RSV1Mask: UInt8         = 0x40
    let MaskMask: UInt8         = 0x80
    let PayloadLenMask: UInt8   = 0x7F
    let MaxFrameSize: Int       = 32
    let httpSwitchProtocolCode  = 101
    let supportedSSLSchemes     = ["wss", "https"]

    public class WSResponse {
        var isFin = false
        public var code: OpCode = .continueFrame
        var bytesLeft = 0
        public var frameCount = 0
        public var buffer: NSMutableData?
        public let firstFrame = {
            return Date()
        }()
    }

    // MARK: - Delegates

    /// Responds to callback about new messages coming in over the WebSocket
    /// and also connection/disconnect messages.
    public weak var delegate: WebSocketDelegate?
    
    /// The optional advanced delegate can be used instead of of the delegate
    public weak var advancedDelegate: WebSocketAdvancedDelegate?

    /// Receives a callback for each pong message recived.
    public weak var pongDelegate: WebSocketPongDelegate?
    
    public var onConnect: (() -> Void)?
    public var onDisconnect: ((Error?) -> Void)?
    public var onText: ((String) -> Void)?
    public var onData: ((Data) -> Void)?
    public var onPong: ((Data?) -> Void)?
    public var onHttpResponseHeaders: (([String: String]) -> Void)?

    public var disableSSLCertValidation = false
    public var overrideTrustHostname = false
    public var desiredTrustHostname: String? = nil
    public var sslClientCertificate: SSLClientCertificate? = nil

    public var enableCompression = true
    #if os(Linux)
    #else
    public var security: SSLTrustValidator?
    public var enabledSSLCipherSuites: [SSLCipherSuite]?
    #endif
    
    public var isConnected: Bool {
        mutex.lock()
        let isConnected = connected
        mutex.unlock()
        return isConnected
    }
    public var request: URLRequest //this is only public to allow headers, timeout, etc to be modified on reconnect
    public var currentURL: URL { return request.url! }

    public var respondToPingWithPong: Bool = true

    // MARK: - Private

    private struct CompressionState {
        var supportsCompression = false
        var messageNeedsDecompression = false
        var serverMaxWindowBits = 15
        var clientMaxWindowBits = 15
        var clientNoContextTakeover = false
        var serverNoContextTakeover = false
        var decompressor:Decompressor? = nil
        var compressor:Compressor? = nil
    }
    
    private var stream: WSStream
    private var connected = false
    private var isConnecting = false
    private let mutex = NSLock()
    private var compressionState = CompressionState()
    private var writeQueue = OperationQueue()
    private var readStack = [WSResponse]()
    private var inputQueue = [Data]()
    private var fragBuffer: Data?
    private var certValidated = false
    private var didDisconnect = false
    private var readyToWrite = false
    private var headerSecKey = ""
    private var canDispatch: Bool {
        mutex.lock()
        let canWork = readyToWrite
        mutex.unlock()
        return canWork
    }
    
    /// Used for setting protocols.
    public init(request: URLRequest, protocols: [String]? = nil, stream: WSStream = FoundationStream()) {
        self.request = request
        self.stream = stream
        if request.value(forHTTPHeaderField: headerOriginName) == nil {
            guard let url = request.url else {return}
            var origin = url.absoluteString
            if let hostUrl = URL (string: "/", relativeTo: url) {
                origin = hostUrl.absoluteString
                origin.remove(at: origin.index(before: origin.endIndex))
            }
            self.request.setValue(origin, forHTTPHeaderField: headerOriginName)
        }
        if let protocols = protocols, !protocols.isEmpty {
            self.request.setValue(protocols.joined(separator: ","), forHTTPHeaderField: headerWSProtocolName)
        }
        writeQueue.maxConcurrentOperationCount = 1
    }
    
    public convenience init(url: URL, protocols: [String]? = nil) {
        var request = URLRequest(url: url)
        request.timeoutInterval = 5
        self.init(request: request, protocols: protocols)
    }

    // Used for specifically setting the QOS for the write queue.
    public convenience init(url: URL, writeQueueQOS: QualityOfService, protocols: [String]? = nil) {
        self.init(url: url, protocols: protocols)
        writeQueue.qualityOfService = writeQueueQOS
    }

    /**
     Connect to the WebSocket server on a background thread.
     */
    open func connect() {
        guard !isConnecting else { return }
        didDisconnect = false
        isConnecting = true
        createHTTPRequest()
    }

    /**
     Disconnect from the server. I send a Close control frame to the server, then expect the server to respond with a Close control frame and close the socket from its end. I notify my delegate once the socket has been closed.

     If you supply a non-nil `forceTimeout`, I wait at most that long (in seconds) for the server to close the socket. After the timeout expires, I close the socket and notify my delegate.

     If you supply a zero (or negative) `forceTimeout`, I immediately close the socket (without sending a Close control frame) and notify my delegate.

     - Parameter forceTimeout: Maximum time to wait for the server to close the socket.
     - Parameter closeCode: The code to send on disconnect. The default is the normal close code for cleanly disconnecting a webSocket.
    */
    open func disconnect(forceTimeout: TimeInterval? = nil, closeCode: UInt16 = CloseCode.normal.rawValue) {
        guard isConnected else { return }
        switch forceTimeout {
        case .some(let seconds) where seconds > 0:
            let milliseconds = Int(seconds * 1_000)
            callbackQueue.asyncAfter(deadline: .now() + .milliseconds(milliseconds)) { [weak self] in
                self?.disconnectStream(nil)
            }
            fallthrough
        case .none:
            writeError(closeCode)
        default:
            disconnectStream(nil)
            break
        }
    }

    /**
     Write a string to the websocket. This sends it as a text frame.

     If you supply a non-nil completion block, I will perform it when the write completes.

     - parameter string:        The string to write.
     - parameter completion: The (optional) completion handler.
     */
    open func write(string: String, completion: (() -> ())? = nil) {
        guard isConnected else { return }
        dequeueWrite(string.data(using: String.Encoding.utf8)!, code: .textFrame, writeCompletion: completion)
    }

    /**
     Write binary data to the websocket. This sends it as a binary frame.

     If you supply a non-nil completion block, I will perform it when the write completes.

     - parameter data:       The data to write.
     - parameter completion: The (optional) completion handler.
     */
    open func write(data: Data, completion: (() -> ())? = nil) {
        guard isConnected else { return }
        dequeueWrite(data, code: .binaryFrame, writeCompletion: completion)
    }

    /**
     Write a ping to the websocket. This sends it as a control frame.
     Yodel a   sound  to the planet.    This sends it as an astroid. http://youtu.be/Eu5ZJELRiJ8?t=42s
     */
    open func write(ping: Data, completion: (() -> ())? = nil) {
        guard isConnected else { return }
        dequeueWrite(ping, code: .ping, writeCompletion: completion)
    }

    /**
     Write a pong to the websocket. This sends it as a control frame.
     Respond to a Yodel.
     */
    open func write(pong: Data, completion: (() -> ())? = nil) {
        guard isConnected else { return }
        dequeueWrite(pong, code: .pong, writeCompletion: completion)
    }

    /**
     Private method that starts the connection.
     */
    private func createHTTPRequest() {
        guard let url = request.url else {return}
        var port = url.port
        if port == nil {
            if supportedSSLSchemes.contains(url.scheme!) {
                port = 443
            } else {
                port = 80
            }
        }
        request.setValue(headerWSUpgradeValue, forHTTPHeaderField: headerWSUpgradeName)
        request.setValue(headerWSConnectionValue, forHTTPHeaderField: headerWSConnectionName)
        headerSecKey = generateWebSocketKey()
        request.setValue(headerWSVersionValue, forHTTPHeaderField: headerWSVersionName)
        request.setValue(headerSecKey, forHTTPHeaderField: headerWSKeyName)
        
        if enableCompression {
            let val = "permessage-deflate; client_max_window_bits; server_max_window_bits=15"
            request.setValue(val, forHTTPHeaderField: headerWSExtensionName)
        }
        let hostValue = request.allHTTPHeaderFields?[headerWSHostName] ?? "\(url.host!):\(port!)"
        request.setValue(hostValue, forHTTPHeaderField: headerWSHostName)

        var path = url.absoluteString
        let offset = (url.scheme?.count ?? 2) + 3
        path = String(path[path.index(path.startIndex, offsetBy: offset)..<path.endIndex])
        if let range = path.range(of: "/") {
            path = String(path[range.lowerBound..<path.endIndex])
        } else {
            path = "/"
            if let query = url.query {
                path += "?" + query
            }
        }
        
        var httpBody = "\(request.httpMethod ?? "GET") \(path) HTTP/1.1\r\n"
        if let headers = request.allHTTPHeaderFields {
            for (key, val) in headers {
                httpBody += "\(key): \(val)\r\n"
            }
        }
        httpBody += "\r\n"
        
        initStreamsWithData(httpBody.data(using: .utf8)!, Int(port!))
        advancedDelegate?.websocketHttpUpgrade(socket: self, request: httpBody)
    }

    /**
     Generate a WebSocket key as needed in RFC.
     */
    private func generateWebSocketKey() -> String {
        var key = ""
        let seed = 16
        for _ in 0..<seed {
            let uni = UnicodeScalar(UInt32(97 + arc4random_uniform(25)))
            key += "\(Character(uni!))"
        }
        let data = key.data(using: String.Encoding.utf8)
        let baseKey = data?.base64EncodedString(options: NSData.Base64EncodingOptions(rawValue: 0))
        return baseKey!
    }

    /**
     Start the stream connection and write the data to the output stream.
     */
    private func initStreamsWithData(_ data: Data, _ port: Int) {

        guard let url = request.url else {
            disconnectStream(nil, runDelegate: true)
            return
            
        }
        // Disconnect and clean up any existing streams before setting up a new pair
        disconnectStream(nil, runDelegate: false)

        let useSSL = supportedSSLSchemes.contains(url.scheme!)
        #if os(Linux)
            let settings = SSLSettings(useSSL: useSSL,
                                       disableCertValidation: disableSSLCertValidation,
                                       overrideTrustHostname: overrideTrustHostname,
                                       desiredTrustHostname: desiredTrustHostname),
                                       sslClientCertificate: sslClientCertificate
        #else
            let settings = SSLSettings(useSSL: useSSL,
                                       disableCertValidation: disableSSLCertValidation,
                                       overrideTrustHostname: overrideTrustHostname,
                                       desiredTrustHostname: desiredTrustHostname,
                                       sslClientCertificate: sslClientCertificate,
                                       cipherSuites: self.enabledSSLCipherSuites)
        #endif
        certValidated = !useSSL
        let timeout = request.timeoutInterval * 1_000_000
        stream.delegate = self
        stream.connect(url: url, port: port, timeout: timeout, ssl: settings, completion: { [weak self] (error) in
            guard let self = self else {return}
            if error != nil {
                self.disconnectStream(error)
                return
            }
            let operation = BlockOperation()
            operation.addExecutionBlock { [weak self, weak operation] in
                guard let sOperation = operation, let self = self else { return }
                guard !sOperation.isCancelled else { return }
                // Do the pinning now if needed
                #if os(Linux) || os(watchOS)
                    self.certValidated = false
                #else
                    if let sec = self.security, !self.certValidated {
                        let trustObj = self.stream.sslTrust()
                        if let possibleTrust = trustObj.trust {
                            self.certValidated = sec.isValid(possibleTrust, domain: trustObj.domain)
                        } else {
                            self.certValidated = false
                        }
                        if !self.certValidated {
                            self.disconnectStream(WSError(type: .invalidSSLError, message: "Invalid SSL certificate", code: 0))
                            return
                        }
                    }
                #endif
                let _ = self.stream.write(data: data)
            }
            self.writeQueue.addOperation(operation)
        })

        self.mutex.lock()
        self.readyToWrite = true
        self.mutex.unlock()
    }

    /**
     Delegate for the stream methods. Processes incoming bytes
     */
    
    public func newBytesInStream() {
        processInputStream()
    }
    
    public func streamDidError(error: Error?) {
        disconnectStream(error)
    }

    /**
     Disconnect the stream object and notifies the delegate.
     */
    private func disconnectStream(_ error: Error?, runDelegate: Bool = true) {
        if error == nil {
            writeQueue.waitUntilAllOperationsAreFinished()
        } else {
            writeQueue.cancelAllOperations()
        }
        
        mutex.lock()
        cleanupStream()
        connected = false
        mutex.unlock()
        if runDelegate {
            doDisconnect(error)
        }
    }

    /**
     cleanup the streams.
     */
    private func cleanupStream() {
        stream.cleanup()
        fragBuffer = nil
    }

    /**
     Handles the incoming bytes and sending them to the proper processing method.
     */
    private func processInputStream() {
        let data = stream.read()
        guard let d = data else { return }
        var process = false
        if inputQueue.count == 0 {
            process = true
        }
        inputQueue.append(d)
        if process {
            dequeueInput()
        }
    }

    /**
     Dequeue the incoming input so it is processed in order.
     */
    private func dequeueInput() {
        while !inputQueue.isEmpty {
            autoreleasepool {
                let data = inputQueue[0]
                var work = data
                if let buffer = fragBuffer {
                    var combine = NSData(data: buffer) as Data
                    combine.append(data)
                    work = combine
                    fragBuffer = nil
                }
                let buffer = UnsafeRawPointer((work as NSData).bytes).assumingMemoryBound(to: UInt8.self)
                let length = work.count
                if !connected {
                    processTCPHandshake(buffer, bufferLen: length)
                } else {
                    processRawMessagesInBuffer(buffer, bufferLen: length)
                }
                inputQueue = inputQueue.filter{ $0 != data }
            }
        }
    }

    /**
     Handle checking the inital connection status
     */
    private func processTCPHandshake(_ buffer: UnsafePointer<UInt8>, bufferLen: Int) {
        let code = processHTTP(buffer, bufferLen: bufferLen)
        switch code {
        case 0:
            break
        case -1:
            fragBuffer = Data(bytes: buffer, count: bufferLen)
            break // do nothing, we are going to collect more data
        default:
            doDisconnect(WSError(type: .upgradeError, message: "Invalid HTTP upgrade", code: code))
        }
    }

    /**
     Finds the HTTP Packet in the TCP stream, by looking for the CRLF.
     */
    private func processHTTP(_ buffer: UnsafePointer<UInt8>, bufferLen: Int) -> Int {
        let CRLFBytes = [UInt8(ascii: "\r"), UInt8(ascii: "\n"), UInt8(ascii: "\r"), UInt8(ascii: "\n")]
        var k = 0
        var totalSize = 0
        for i in 0..<bufferLen {
            if buffer[i] == CRLFBytes[k] {
                k += 1
                if k == 4 {
                    totalSize = i + 1
                    break
                }
            } else {
                k = 0
            }
        }
        if totalSize > 0 {
            let code = validateResponse(buffer, bufferLen: totalSize)
            if code != 0 {
                return code
            }
            isConnecting = false
            mutex.lock()
            connected = true
            mutex.unlock()
            didDisconnect = false
            if canDispatch {
                callbackQueue.async { [weak self] in
                    guard let self = self else { return }
                    self.onConnect?()
                    self.delegate?.websocketDidConnect(socket: self)
                    self.advancedDelegate?.websocketDidConnect(socket: self)
                    NotificationCenter.default.post(name: NSNotification.Name(WebsocketDidConnectNotification), object: self)
                }
            }
            //totalSize += 1 //skip the last \n
            let restSize = bufferLen - totalSize
            if restSize > 0 {
                processRawMessagesInBuffer(buffer + totalSize, bufferLen: restSize)
            }
            return 0 //success
        }
        return -1 // Was unable to find the full TCP header.
    }

    /**
     Validates the HTTP is a 101 as per the RFC spec.
     */
    private func validateResponse(_ buffer: UnsafePointer<UInt8>, bufferLen: Int) -> Int {
        guard let str = String(data: Data(bytes: buffer, count: bufferLen), encoding: .utf8) else { return -1 }
        let splitArr = str.components(separatedBy: "\r\n")
        var code = -1
        var i = 0
        var headers = [String: String]()
        for str in splitArr {
            if i == 0 {
                let responseSplit = str.components(separatedBy: .whitespaces)
                guard responseSplit.count > 1 else { return -1 }
                if let c = Int(responseSplit[1]) {
                    code = c
                }
            } else {
                let responseSplit = str.components(separatedBy: ":")
                guard responseSplit.count > 1 else { break }
                let key = responseSplit[0].trimmingCharacters(in: .whitespaces)
                let val = responseSplit[1].trimmingCharacters(in: .whitespaces)
                headers[key.lowercased()] = val
            }
            i += 1
        }
        advancedDelegate?.websocketHttpUpgrade(socket: self, response: str)
        onHttpResponseHeaders?(headers)
        if code != httpSwitchProtocolCode {
            return code
        }
        
        if let extensionHeader = headers[headerWSExtensionName.lowercased()] {
            processExtensionHeader(extensionHeader)
        }
        
        if let acceptKey = headers[headerWSAcceptName.lowercased()] {
            if acceptKey.count > 0 {
                if headerSecKey.count > 0 {
                    let sha = "\(headerSecKey)258EAFA5-E914-47DA-95CA-C5AB0DC85B11".sha1Base64()
                    if sha != acceptKey as String {
                        return -1
                    }
                }
                return 0
            }
        }
        return -1
    }

    /**
     Parses the extension header, setting up the compression parameters.
     */
    func processExtensionHeader(_ extensionHeader: String) {
        let parts = extensionHeader.components(separatedBy: ";")
        for p in parts {
            let part = p.trimmingCharacters(in: .whitespaces)
            if part == "permessage-deflate" {
                compressionState.supportsCompression = true
            } else if part.hasPrefix("server_max_window_bits=") {
                let valString = part.components(separatedBy: "=")[1]
                if let val = Int(valString.trimmingCharacters(in: .whitespaces)) {
                    compressionState.serverMaxWindowBits = val
                }
            } else if part.hasPrefix("client_max_window_bits=") {
                let valString = part.components(separatedBy: "=")[1]
                if let val = Int(valString.trimmingCharacters(in: .whitespaces)) {
                    compressionState.clientMaxWindowBits = val
                }
            } else if part == "client_no_context_takeover" {
                compressionState.clientNoContextTakeover = true
            } else if part == "server_no_context_takeover" {
                compressionState.serverNoContextTakeover = true
            }
        }
        if compressionState.supportsCompression {
            compressionState.decompressor = Decompressor(windowBits: compressionState.serverMaxWindowBits)
            compressionState.compressor = Compressor(windowBits: compressionState.clientMaxWindowBits)
        }
    }

    /**
     Read a 16 bit big endian value from a buffer
     */
    private static func readUint16(_ buffer: UnsafePointer<UInt8>, offset: Int) -> UInt16 {
        return (UInt16(buffer[offset + 0]) << 8) | UInt16(buffer[offset + 1])
    }

    /**
     Read a 64 bit big endian value from a buffer
     */
    private static func readUint64(_ buffer: UnsafePointer<UInt8>, offset: Int) -> UInt64 {
        var value = UInt64(0)
        for i in 0...7 {
            value = (value << 8) | UInt64(buffer[offset + i])
        }
        return value
    }

    /**
     Write a 16-bit big endian value to a buffer.
     */
    private static func writeUint16(_ buffer: UnsafeMutablePointer<UInt8>, offset: Int, value: UInt16) {
        buffer[offset + 0] = UInt8(value >> 8)
        buffer[offset + 1] = UInt8(value & 0xff)
    }

    /**
     Write a 64-bit big endian value to a buffer.
     */
    private static func writeUint64(_ buffer: UnsafeMutablePointer<UInt8>, offset: Int, value: UInt64) {
        for i in 0...7 {
            buffer[offset + i] = UInt8((value >> (8*UInt64(7 - i))) & 0xff)
        }
    }

    /**
     Process one message at the start of `buffer`. Return another buffer (sharing storage) that contains the leftover contents of `buffer` that I didn't process.
     */
    private func processOneRawMessage(inBuffer buffer: UnsafeBufferPointer<UInt8>) -> UnsafeBufferPointer<UInt8> {
        let response = readStack.last
        guard let baseAddress = buffer.baseAddress else {return emptyBuffer}
        let bufferLen = buffer.count
        if response != nil && bufferLen < 2 {
            fragBuffer = Data(buffer: buffer)
            return emptyBuffer
        }
        if let response = response, response.bytesLeft > 0 {
            var len = response.bytesLeft
            var extra = bufferLen - response.bytesLeft
            if response.bytesLeft > bufferLen {
                len = bufferLen
                extra = 0
            }
            response.bytesLeft -= len
            response.buffer?.append(Data(bytes: baseAddress, count: len))
            _ = processResponse(response)
            return buffer.fromOffset(bufferLen - extra)
        } else {
            let isFin = (FinMask & baseAddress[0])
            let receivedOpcodeRawValue = (OpCodeMask & baseAddress[0])
            let receivedOpcode = OpCode(rawValue: receivedOpcodeRawValue)
            let isMasked = (MaskMask & baseAddress[1])
            let payloadLen = (PayloadLenMask & baseAddress[1])
            var offset = 2
            if compressionState.supportsCompression && receivedOpcode != .continueFrame {
                compressionState.messageNeedsDecompression = (RSV1Mask & baseAddress[0]) > 0
            }
            if (isMasked > 0 || (RSVMask & baseAddress[0]) > 0) && receivedOpcode != .pong && !compressionState.messageNeedsDecompression {
                let errCode = CloseCode.protocolError.rawValue
                doDisconnect(WSError(type: .protocolError, message: "masked and rsv data is not currently supported", code: Int(errCode)))
                writeError(errCode)
                return emptyBuffer
            }
            let isControlFrame = (receivedOpcode == .connectionClose || receivedOpcode == .ping)
            if !isControlFrame && (receivedOpcode != .binaryFrame && receivedOpcode != .continueFrame &&
                receivedOpcode != .textFrame && receivedOpcode != .pong) {
                    let errCode = CloseCode.protocolError.rawValue
                    doDisconnect(WSError(type: .protocolError, message: "unknown opcode: \(receivedOpcodeRawValue)", code: Int(errCode)))
                    writeError(errCode)
                    return emptyBuffer
            }
            if isControlFrame && isFin == 0 {
                let errCode = CloseCode.protocolError.rawValue
                doDisconnect(WSError(type: .protocolError, message: "control frames can't be fragmented", code: Int(errCode)))
                writeError(errCode)
                return emptyBuffer
            }
            var closeCode = CloseCode.normal.rawValue
            if receivedOpcode == .connectionClose {
                if payloadLen == 1 {
                    closeCode = CloseCode.protocolError.rawValue
                } else if payloadLen > 1 {
                    closeCode = WebSocket.readUint16(baseAddress, offset: offset)
                    if closeCode < 1000 || (closeCode > 1003 && closeCode < 1007) || (closeCode > 1013 && closeCode < 3000) {
                        closeCode = CloseCode.protocolError.rawValue
                    }
                }
                if payloadLen < 2 {
                    doDisconnect(WSError(type: .protocolError, message: "connection closed by server", code: Int(closeCode)))
                    writeError(closeCode)
                    return emptyBuffer
                }
            } else if isControlFrame && payloadLen > 125 {
                writeError(CloseCode.protocolError.rawValue)
                return emptyBuffer
            }
            var dataLength = UInt64(payloadLen)
            if dataLength == 127 {
                dataLength = WebSocket.readUint64(baseAddress, offset: offset)
                offset += MemoryLayout<UInt64>.size
            } else if dataLength == 126 {
                dataLength = UInt64(WebSocket.readUint16(baseAddress, offset: offset))
                offset += MemoryLayout<UInt16>.size
            }
            if bufferLen < offset || UInt64(bufferLen - offset) < dataLength {
                fragBuffer = Data(bytes: baseAddress, count: bufferLen)
                return emptyBuffer
            }
            var len = dataLength
            if dataLength > UInt64(bufferLen) {
                len = UInt64(bufferLen-offset)
            }
            if receivedOpcode == .connectionClose && len > 0 {
                let size = MemoryLayout<UInt16>.size
                offset += size
                len -= UInt64(size)
            }
            let data: Data
            if compressionState.messageNeedsDecompression, let decompressor = compressionState.decompressor {
                do {
                    data = try decompressor.decompress(bytes: baseAddress+offset, count: Int(len), finish: isFin > 0)
                    if isFin > 0 && compressionState.serverNoContextTakeover {
                        try decompressor.reset()
                    }
                } catch {
                    let closeReason = "Decompression failed: \(error)"
                    let closeCode = CloseCode.encoding.rawValue
                    doDisconnect(WSError(type: .protocolError, message: closeReason, code: Int(closeCode)))
                    writeError(closeCode)
                    return emptyBuffer
                }
            } else {
                data = Data(bytes: baseAddress+offset, count: Int(len))
            }

            if receivedOpcode == .connectionClose {
                var closeReason = "connection closed by server"
                if let customCloseReason = String(data: data, encoding: .utf8) {
                    closeReason = customCloseReason
                } else {
                    closeCode = CloseCode.protocolError.rawValue
                }
                doDisconnect(WSError(type: .protocolError, message: closeReason, code: Int(closeCode)))
                writeError(closeCode)
                return emptyBuffer
            }
            if receivedOpcode == .pong {
                if canDispatch {
                    callbackQueue.async { [weak self] in
                        guard let self = self else { return }
                        let pongData: Data? = data.count > 0 ? data : nil
                        self.onPong?(pongData)
                        self.pongDelegate?.websocketDidReceivePong(socket: self, data: pongData)
                    }
                }
                return buffer.fromOffset(offset + Int(len))
            }
            var response = readStack.last
            if isControlFrame {
                response = nil // Don't append pings.
            }
            if isFin == 0 && receivedOpcode == .continueFrame && response == nil {
                let errCode = CloseCode.protocolError.rawValue
                doDisconnect(WSError(type: .protocolError, message: "continue frame before a binary or text frame", code: Int(errCode)))
                writeError(errCode)
                return emptyBuffer
            }
            var isNew = false
            if response == nil {
                if receivedOpcode == .continueFrame {
                    let errCode = CloseCode.protocolError.rawValue
                    doDisconnect(WSError(type: .protocolError, message: "first frame can't be a continue frame", code: Int(errCode)))
                    writeError(errCode)
                    return emptyBuffer
                }
                isNew = true
                response = WSResponse()
                response!.code = receivedOpcode!
                response!.bytesLeft = Int(dataLength)
                response!.buffer = NSMutableData(data: data)
            } else {
                if receivedOpcode == .continueFrame {
                    response!.bytesLeft = Int(dataLength)
                } else {
                    let errCode = CloseCode.protocolError.rawValue
                    doDisconnect(WSError(type: .protocolError, message: "second and beyond of fragment message must be a continue frame", code: Int(errCode)))
                    writeError(errCode)
                    return emptyBuffer
                }
                response!.buffer!.append(data)
            }
            if let response = response {
                response.bytesLeft -= Int(len)
                response.frameCount += 1
                response.isFin = isFin > 0 ? true : false
                if isNew {
                    readStack.append(response)
                }
                _ = processResponse(response)
            }

            let step = Int(offset + numericCast(len))
            return buffer.fromOffset(step)
        }
    }

    /**
     Process all messages in the buffer if possible.
     */
    private func processRawMessagesInBuffer(_ pointer: UnsafePointer<UInt8>, bufferLen: Int) {
        var buffer = UnsafeBufferPointer(start: pointer, count: bufferLen)
        repeat {
            buffer = processOneRawMessage(inBuffer: buffer)
        } while buffer.count >= 2
        if buffer.count > 0 {
            fragBuffer = Data(buffer: buffer)
        }
    }

    /**
     Process the finished response of a buffer.
     */
    private func processResponse(_ response: WSResponse) -> Bool {
        if response.isFin && response.bytesLeft <= 0 {
            if response.code == .ping {
                if respondToPingWithPong {
                    let data = response.buffer! // local copy so it is perverse for writing
                    dequeueWrite(data as Data, code: .pong)
                }
            } else if response.code == .textFrame {
                guard let str = String(data: response.buffer! as Data, encoding: .utf8) else {
                    writeError(CloseCode.encoding.rawValue)
                    return false
                }
                if canDispatch {
                    callbackQueue.async { [weak self] in
                        guard let self = self else { return }
                        self.onText?(str)
                        self.delegate?.websocketDidReceiveMessage(socket: self, text: str)
                        self.advancedDelegate?.websocketDidReceiveMessage(socket: self, text: str, response: response)
                    }
                }
            } else if response.code == .binaryFrame {
                if canDispatch {
                    let data = response.buffer! // local copy so it is perverse for writing
                    callbackQueue.async { [weak self] in
                        guard let self = self else { return }
                        self.onData?(data as Data)
                        self.delegate?.websocketDidReceiveData(socket: self, data: data as Data)
                        self.advancedDelegate?.websocketDidReceiveData(socket: self, data: data as Data, response: response)
                    }
                }
            }
            readStack.removeLast()
            return true
        }
        return false
    }

    /**
     Write an error to the socket
     */
    private func writeError(_ code: UInt16) {
        let buf = NSMutableData(capacity: MemoryLayout<UInt16>.size)
        let buffer = UnsafeMutableRawPointer(mutating: buf!.bytes).assumingMemoryBound(to: UInt8.self)
        WebSocket.writeUint16(buffer, offset: 0, value: code)
        dequeueWrite(Data(bytes: buffer, count: MemoryLayout<UInt16>.size), code: .connectionClose)
    }

    /**
     Used to write things to the stream
     */
    private func dequeueWrite(_ data: Data, code: OpCode, writeCompletion: (() -> ())? = nil) {
        let operation = BlockOperation()
        operation.addExecutionBlock { [weak self, weak operation] in
            //stream isn't ready, let's wait
            guard let self = self else { return }
            guard let sOperation = operation else { return }
            var offset = 2
            var firstByte:UInt8 = self.FinMask | code.rawValue
            var data = data
            if [.textFrame, .binaryFrame].contains(code), let compressor = self.compressionState.compressor {
                do {
                    data = try compressor.compress(data)
                    if self.compressionState.clientNoContextTakeover {
                        try compressor.reset()
                    }
                    firstByte |= self.RSV1Mask
                } catch {
                    // TODO: report error?  We can just send the uncompressed frame.
                }
            }
            let dataLength = data.count
            let frame = NSMutableData(capacity: dataLength + self.MaxFrameSize)
            let buffer = UnsafeMutableRawPointer(frame!.mutableBytes).assumingMemoryBound(to: UInt8.self)
            buffer[0] = firstByte
            if dataLength < 126 {
                buffer[1] = CUnsignedChar(dataLength)
            } else if dataLength <= Int(UInt16.max) {
                buffer[1] = 126
                WebSocket.writeUint16(buffer, offset: offset, value: UInt16(dataLength))
                offset += MemoryLayout<UInt16>.size
            } else {
                buffer[1] = 127
                WebSocket.writeUint64(buffer, offset: offset, value: UInt64(dataLength))
                offset += MemoryLayout<UInt64>.size
            }
            buffer[1] |= self.MaskMask
            let maskKey = UnsafeMutablePointer<UInt8>(buffer + offset)
            _ = SecRandomCopyBytes(kSecRandomDefault, Int(MemoryLayout<UInt32>.size), maskKey)
            offset += MemoryLayout<UInt32>.size

            for i in 0..<dataLength {
                buffer[offset] = data[i] ^ maskKey[i % MemoryLayout<UInt32>.size]
                offset += 1
            }
            var total = 0
            while !sOperation.isCancelled {
                if !self.readyToWrite {
                    self.doDisconnect(WSError(type: .outputStreamWriteError, message: "output stream had an error during write", code: 0))
                    break
                }
                let stream = self.stream
                let writeBuffer = UnsafeRawPointer(frame!.bytes+total).assumingMemoryBound(to: UInt8.self)
                let len = stream.write(data: Data(bytes: writeBuffer, count: offset-total))
                if len <= 0 {
                    self.doDisconnect(WSError(type: .outputStreamWriteError, message: "output stream had an error during write", code: 0))
                    break
                } else {
                    total += len
                }
                if total >= offset {
                    if let callback = writeCompletion {
                        self.callbackQueue.async {
                            callback()
                        }
                    }

                    break
                }
            }
        }
        writeQueue.addOperation(operation)
    }

    /**
     Used to preform the disconnect delegate
     */
    private func doDisconnect(_ error: Error?) {
        guard !didDisconnect else { return }
        didDisconnect = true
        isConnecting = false
        mutex.lock()
        connected = false
        mutex.unlock()
        guard canDispatch else {return}
        callbackQueue.async { [weak self] in
            guard let self = self else { return }
            self.onDisconnect?(error)
            self.delegate?.websocketDidDisconnect(socket: self, error: error)
            self.advancedDelegate?.websocketDidDisconnect(socket: self, error: error)
            let userInfo = error.map{ [WebsocketDisconnectionErrorKeyName: $0] }
            NotificationCenter.default.post(name: NSNotification.Name(WebsocketDidDisconnectNotification), object: self, userInfo: userInfo)
        }
    }

    // MARK: - Deinit

    deinit {
        mutex.lock()
        readyToWrite = false
        cleanupStream()
        mutex.unlock()
        writeQueue.cancelAllOperations()
    }

}

private extension String {
    func sha1Base64() -> String {
        let data = self.data(using: String.Encoding.utf8)!
        var digest = [UInt8](repeating: 0, count:Int(CC_SHA1_DIGEST_LENGTH))
        data.withUnsafeBytes { _ = CC_SHA1($0, CC_LONG(data.count), &digest) }
        return Data(bytes: digest).base64EncodedString()
    }
}

private extension Data {

    init(buffer: UnsafeBufferPointer<UInt8>) {
        self.init(bytes: buffer.baseAddress!, count: buffer.count)
    }

}

private extension UnsafeBufferPointer {

    func fromOffset(_ offset: Int) -> UnsafeBufferPointer<Element> {
        return UnsafeBufferPointer<Element>(start: baseAddress?.advanced(by: offset), count: count - offset)
    }

}

private let emptyBuffer = UnsafeBufferPointer<UInt8>(start: nil, count: 0)

#if swift(>=4)
#else
fileprivate extension String {
    var count: Int {
        return self.characters.count
    }
}
#endif<|MERGE_RESOLUTION|>--- conflicted
+++ resolved
@@ -180,18 +180,14 @@
     public func connectionChanged(state: ConnectionState) {
         switch state {
         case .connected:
-<<<<<<< HEAD
             //TODO: compression header here...
-//            if enableCompression {
-//                let val = "permessage-deflate; client_max_window_bits; server_max_window_bits=15"
-//                request.setValue(val, forHTTPHeaderField: headerWSExtensionName)
-//            }
-            let data = httpHandler.createUpgrade(request: request)
-=======
+            //            if enableCompression {
+            //                let val = "permessage-deflate; client_max_window_bits; server_max_window_bits=15"
+            //                request.setValue(val, forHTTPHeaderField: headerWSExtensionName)
+            //            }
             //TODO: secKeyName from the security object
             let wsReq = HTTPWSHeader.createUpgrade(request: request, supportsCompression: framer.supportsCompression(), secKeyName: "")
             let data = httpHandler.convert(request: wsReq)
->>>>>>> 12e668f8
             transport.write(data: data, completion: {_ in })
         case .waiting:
             break //TODO: nothing ATM
