--- conflicted
+++ resolved
@@ -2,10 +2,5 @@
 
 set -o pipefail && xcodebuild -project Starscream.xcodeproj -scheme Starscream CODE_SIGN_IDENTITY="" CODE_SIGNING_REQUIRED=NO build | xcpretty
 swift build
-<<<<<<< HEAD
-#pod repo update
-#pod lib lint --verbose
-=======
 pod repo update
-pod lib lint --verbose --allow-warnings
->>>>>>> a2ed45c0
+pod lib lint --verbose --allow-warnings